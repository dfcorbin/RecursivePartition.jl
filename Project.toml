name = "RecursivePartition"
uuid = "d57b171a-2237-49d2-a8f0-cd22f4c2e2bf"
authors = ["Douglas Corbin <dfcorbin98@gmail.com>"]
version = "0.1.0"

[deps]
Distributions = "31c24e10-a181-5473-b8eb-7969acd0382f"
GLMNet = "8d5ece8b-de18-5317-b113-243142960cc6"
LinearAlgebra = "37e2e46d-f89d-539d-b4ee-838fcccc9c8e"
Random = "9a3f8284-a2c9-5f02-9a11-845980a1fd5c"
SpecialFunctions = "276daf66-3868-5448-9aa4-cd146d93841b"

[compat]
<<<<<<< HEAD
SpecialFunctions = "1.2"
=======
Distributions = "0.24"
>>>>>>> dc188bc8
julia = "1.4.2"

[extras]
Test = "8dfed614-e22c-5e08-85e1-65c5234f0b40"

[targets]
test = ["Test"]<|MERGE_RESOLUTION|>--- conflicted
+++ resolved
@@ -11,11 +11,8 @@
 SpecialFunctions = "276daf66-3868-5448-9aa4-cd146d93841b"
 
 [compat]
-<<<<<<< HEAD
 SpecialFunctions = "1.2"
-=======
 Distributions = "0.24"
->>>>>>> dc188bc8
 julia = "1.4.2"
 
 [extras]
